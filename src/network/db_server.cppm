--- conflicted
+++ resolved
@@ -54,15 +54,13 @@
     AsioIOService io_service_{};
     UniquePtr<AsioAcceptor> acceptor_ptr_{};
     SharedPtr<String> config_path_{};
-<<<<<<< HEAD
-//    Thread grpc_thread_{};
-//    UniquePtr<grpc_impl::Server>* grpc_server_{nullptr};
+
+    Thread grpc_thread_{};
+    UniquePtr<grpc_impl::Server>* grpc_server_{nullptr};
 
     Thread thrift_thread_{};
     SharedPtr<ThriftServer> thrift_server_{nullptr};
-=======
     Thread brpc_thread_{};
->>>>>>> f336c80f
 };
 
 }